--- conflicted
+++ resolved
@@ -61,7 +61,6 @@
   },
   "dependencies": {
     "@modelcontextprotocol/sdk": "^1.17.2",
-<<<<<<< HEAD
     "@types/express": "^4.17.23",
     "@types/multer": "^1.4.13",
     "express": "^4.21.2",
@@ -75,17 +74,6 @@
     "@types/node": "^22.17.1",
     "@typescript-eslint/eslint-plugin": "^8.39.0",
     "@typescript-eslint/parser": "^8.39.0",
-=======
-    "fastmcp": "^3.14.4",
-    "kuzu": "0.11.1",
-    "zod": "^4.0.17"
-  },
-  "devDependencies": {
-    "@eslint/js": "^9.33.0",
-    "@types/node": "^22.17.1",
-    "@typescript-eslint/eslint-plugin": "^8.39.1",
-    "@typescript-eslint/parser": "^8.39.1",
->>>>>>> e211986b
     "@vitest/coverage-v8": "^3.2.4",
     "@vitest/ui": "^3.2.4",
     "c8": "^10.1.3",
